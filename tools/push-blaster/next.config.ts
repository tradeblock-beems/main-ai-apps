--- conflicted
+++ resolved
@@ -1,18 +1,9 @@
 import type { NextConfig } from "next";
 import path from "path";
-
-console.log('🔍 Loading next.config.ts from:', __dirname);
-console.log('📁 Expected lib path:', path.join(__dirname, "src/lib"));
 
 const nextConfig: NextConfig = {
   // Handle app directory and routing
   output: 'standalone',
-<<<<<<< HEAD
-=======
-  trailingSlash: true,
-  // Configure paths for production only
-  basePath: process.env.NODE_ENV === 'production' ? '/tools/push-blaster' : '',
->>>>>>> e980196c
   // Ensure @/lib alias resolves during Next.js build
   webpack: (config) => {
     config.resolve = config.resolve || {};
